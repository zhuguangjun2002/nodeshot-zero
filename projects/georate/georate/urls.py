from django.conf.urls import patterns, include, url
from django.conf import settings
from django.contrib import admin

admin.autodiscover()


urlpatterns = patterns('',
    # smuggler for fixture management
    # must be before admin url patterns
    url(r'^admin/', include('smuggler.urls')),
    
    # Uncomment the next line to enable the admin:
    url(r'^admin/', include(admin.site.urls)),
    # Uncomment the admin/doc line below to enable admin documentation:
    # url(r'^admin/doc/', include('django.contrib.admindocs.urls')),
    
    url(r'', include('nodeshot.urls'))
)


if settings.DEBUG and settings.SERVE_STATIC:
    urlpatterns += patterns('django.contrib.staticfiles.views',
        url(r'^static/(?P<path>.*)$', 'serve'),
<<<<<<< HEAD
    )
=======
    )


urlpatterns += patterns('nodeshot.interface.views',
    url(r'^$', 'map_view', name='home'),
)
>>>>>>> ae58d2b0
<|MERGE_RESOLUTION|>--- conflicted
+++ resolved
@@ -22,13 +22,4 @@
 if settings.DEBUG and settings.SERVE_STATIC:
     urlpatterns += patterns('django.contrib.staticfiles.views',
         url(r'^static/(?P<path>.*)$', 'serve'),
-<<<<<<< HEAD
-    )
-=======
-    )
-
-
-urlpatterns += patterns('nodeshot.interface.views',
-    url(r'^$', 'map_view', name='home'),
-)
->>>>>>> ae58d2b0
+    )