﻿html, body, div, span, applet, object, iframe,
p, blockquote, pre,
a, abbr, acronym, address,
del, dfn, font, img, ins, kbd, q, s, samp,
strike, tt, var,
dl, dt, dd, ol, ul, li,
fieldset, form, label, legend, textarea, input,
table, tbody, tfoot, thead, tr, td, h1, h2, h3, h4, h5, h6,
th, caption {
	margin:	 0;
	padding: 0;
	border:	 0;
}
article, aside, figure, footer, header, hgroup, menu, nav, section { display:block;margin:0;padding:0 }

html, body { height: 100% }

#container
{
    margin: 0 auto;
    height: 100%;
    width: 100%;
    background: #fff;
    font-family: sans-serif;
    font-size: 14px;
    color: #000;
}

#header
{
    background: #000;
    color: #fff;
}

#header h1 
{ 
    margin: 0; 
    display: inline; 
    color: #FFA500;
}
/*
#navigation
{
    float: right;
    width: 100%;
    background: #000;
}

#navigation ul
{
    margin: 0;
    padding: 0;
}

#navigation ul li
{
    list-style-type: none;
    display: inline;
}

#navigation li a
{
    display: block;
    float: left;
    padding: 5px 10px;
    color: #fff;
    text-decoration: none;
    border-right: 1px solid #fff;
}

#navigation li a:hover { background: #383; }
*/



#content-container
{
    float: left;
    width: 100%;
    background: #FFF;
}

#content
{
    float: left;
    width: 74%;
    min-height:500px;
    padding: 0;
    margin: 0;
}

#content h2, #overlay h2 { margin: 0; }

#aside
{
    float: left;
    width: 24%;
    padding: 0;
    margin: 0;
    color: #000;
    line-height:24px;
}

#aside .wrapper{
	padding: 8px 0 0 8px
}

#aside h3 { margin: 0; }
/*
#footer
{
    clear: left;
    background: #ccc;
    text-align: right;
    padding: 20px;
    height: 1%;
}
*/

#map_canvas { height:700px }

#network-stat
{
    width: 80%;
    margin-left:100px;
}

#network-stat ul
{
    padding: 0;
    display: inline;
}

#network-stat ul li
{
    list-style-type: none;
    display: inline;
}

#search-span
{
    float: right;

}

#view-radio{ margin: 0 auto 10px }

#node-tree-container
{
    width: 280px;
    height: 350px;
    overflow: auto;
    margin-top: 5px;
}


/* DLG */
.dialog-form {
    width: 50%;
    margin: 20px auto;
<<<<<<< HEAD
    font-size:15px !important;
=======
>>>>>>> b0c2dfa2
}
.dialog-form form{ overflow: hidden }
.dialog-form label, .dialog-form input { display:block; }
.dialog-form .text {
	margin: 5px 0 12px;
	width:95%;
	font: normal 13px "Arial", sans-serif;
	padding: .4em .7em;
}
.dialog-form select.text{
	width: auto;
	padding:0;
}
.dialog-form fieldset { padding:0; border:0; margin-top:25px; }
.dialog-form .form-tips {font-size: 13px;}

.dialog-form h1 { text-align: center; font-size: 1.2em; margin: .6em 0; }
.dialog-form div#users-contain { width: 350px; margin: 20px 0; }
.dialog-form div#users-contain table { margin: 1em 0; border-collapse: collapse; width: 100%; }
.dialog-form div#users-contain table td, div#users-contain table th { border: 1px solid #eee; padding: .6em 10px; text-align: left; }
.dialog-form .ui-dialog .ui-state-error { padding: .3em; }
.dialog-form .validateTips { border: 1px solid transparent; padding: 0.3em; }
.dialog-form .errorlist {
    list-style-type: none;
    display: inline;
}

.submit-button, .cancel-button { float: left; margin: 20px 15px 20px 0 }
.cancel-button{ float: right; margin-left: 30px }
a.add-row{ margin-left: 1em }
#device-form-submit{ width: 100px; margin: 30px 1em 1em }

.formset-form-container {
    padding: 1em;
    border:1px dashed orange;
    margin: 1em;
}
.device-id , .configuration-type {
    display: none;
}

.if-configuration {

}




.defaultText { width: 300px; }
.defaultTextActive { color: #a1a1a1; font-style: italic; }

#search-address {
    width:218px;
    display: block;
    margin: 10px 10px 10px 2px;
}

h3 {
    color: #FFA500;
    padding-top: 10px;
    display: block;
    font-size: 14px;
}

#addhelper {
    display: block;
    font-style: italic;
}

.status-on {
    width: 15px;    
    height: 15px;    
    background : transparent url('../images/onoffstatus.gif') no-repeat -15px 0px scroll;
    margin: auto;
}

.status-off {
    width: 15px;    
    height: 15px;    
    background : transparent url('../images/onoffstatus.gif') no-repeat 0px 0px scroll;
    margin: auto;
}

.signalbar{
    display: inline;
}

#info-wrapper {
     height: 600px;
     width: 100%;
     background-color: #000000;

}


#node-info-box {
    display: none; 
    background-color: #FFFFFF;
    /*
     * left:0px; 
    bottom:0px; 
    position: relative;*/
    /* margin-top: -300px;*/ /* negative value of footer height */
    /*clear:both;*/
}

#table-wrapper {
    overflow:auto;
    height: 100%;
    /* padding-bottom: 300px; */
}

#rrd-graph_ds_cb {
    color: #000000;
}

#confirm-new h2{
	font-size: 14px;
	margin-bottom: 15px;
}

#confirm-new a, .button{
	float: left;
	margin-right: 10px;
	background: #000;
	color: #fff;
	padding: 3px 14px;
	border-radius:3px;
	-moz-border-radius:3px;
	text-decoration: none;
	font-size: 12px;
	font-weight: bold;
	cursor: pointer;
}

.button{ margin-top: 10px }

.green{ background: green !important }
.red{ background: red !important }

#node-form{
	padding: 0 20px;
}

#node-form .fieldWrapper big{
	font-weight: bold
}

#nodeshot-modal-mask{
	position:fixed;
	top:0;
	left:0;
	width:100%;
	height:100%;
	background:#000;
	z-index:10;
	display:none
}

#nodeshot-modal{
	position: absolute;
	padding: 15px 25px;
	top:30%;
	left:30%;
	width:400px;
	background:#000;
	color:#fff;
	font:normal 13px/25px Arial, sans-serif;
	border:1px solid #fff;
	border-radius:3px;
	-moz-border-radius:3px;
	z-index:11;
	display:none
}
#nodeshot-ajaxloader{ position: absolute; top: -9999px; z-index: 12 }
#nodeshot-overlay{
	position:absolute;top:0;left:0;width:100%;height:100%;z-index:13
}

#active,#potential{	position:relative; bottom:-1px; margin-right:5px }
#addnode{ margin-top: 10px }<|MERGE_RESOLUTION|>--- conflicted
+++ resolved
@@ -158,10 +158,7 @@
 .dialog-form {
     width: 50%;
     margin: 20px auto;
-<<<<<<< HEAD
     font-size:15px !important;
-=======
->>>>>>> b0c2dfa2
 }
 .dialog-form form{ overflow: hidden }
 .dialog-form label, .dialog-form input { display:block; }
@@ -175,7 +172,7 @@
 	width: auto;
 	padding:0;
 }
-.dialog-form fieldset { padding:0; border:0; margin-top:25px; }
+.dialog-form fieldset { padding:0; border:0; margin-top:25px }
 .dialog-form .form-tips {font-size: 13px;}
 
 .dialog-form h1 { text-align: center; font-size: 1.2em; margin: .6em 0; }
