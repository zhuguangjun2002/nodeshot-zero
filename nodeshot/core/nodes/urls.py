from django.conf.urls import patterns, include, url
from rest_framework.urlpatterns import format_suffix_patterns


urlpatterns = patterns('nodeshot.core.nodes.views',
    url(r'^/nodes/$', 'node_list', name='api_node_list'),
    url(r'^/nodes/geojson/$', 'geojson_list', name='api_node_gejson_list'),
    url(r'^/nodes/(?P<slug>[-\w]+)/$', 'node_details', name='api_node_details'),
    
    # images
    url(r'^/nodes/(?P<slug>[-\w]+)/images/$', 'node_images', name='api_node_images'),
    url(r'^/nodes/(?P<slug>[-\w]+)/images/(?P<pk>[0-9]+)/$', 'node_image_detail', name='api_node_image_detail'),
<<<<<<< HEAD
=======
    
    # status
    url(r'^/status/$', 'status_list', name='api_status_list'),
>>>>>>> 058a7612
)

#urlpatterns = format_suffix_patterns(urlpatterns)<|MERGE_RESOLUTION|>--- conflicted
+++ resolved
@@ -10,12 +10,9 @@
     # images
     url(r'^/nodes/(?P<slug>[-\w]+)/images/$', 'node_images', name='api_node_images'),
     url(r'^/nodes/(?P<slug>[-\w]+)/images/(?P<pk>[0-9]+)/$', 'node_image_detail', name='api_node_image_detail'),
-<<<<<<< HEAD
-=======
     
     # status
     url(r'^/status/$', 'status_list', name='api_status_list'),
->>>>>>> 058a7612
 )
 
 #urlpatterns = format_suffix_patterns(urlpatterns)