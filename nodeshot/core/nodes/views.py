--- conflicted
+++ resolved
@@ -8,10 +8,6 @@
 
 from nodeshot.core.base.mixins import ACLMixin, CustomDataMixin
 
-<<<<<<< HEAD
-from .models import Node, Image
-=======
->>>>>>> 058a7612
 from .permissions import IsOwnerOrReadOnly
 from .serializers import *
 from .models import *
@@ -156,11 +152,6 @@
     
     Retrieve nodes in GeoJSON format.
     """
-<<<<<<< HEAD
-    paginate_by_param = 'results'
-    serializer_class = GeojsonNodeListSerializer
-=======
->>>>>>> 058a7612
     
     def get(self, request, *args, **kwargs):
         """
@@ -275,9 +266,6 @@
         return super(ImageDetail, self).get_queryset().filter(node=self.node)
     
 
-<<<<<<< HEAD
-node_image_detail = ImageDetail.as_view()
-=======
 node_image_detail = ImageDetail.as_view()
 
 
@@ -297,5 +285,4 @@
     def dispatch(self, *args, **kwargs):
         return super(StatusList, self).dispatch(*args, **kwargs)
     
-status_list = StatusList.as_view()
->>>>>>> 058a7612
+status_list = StatusList.as_view()