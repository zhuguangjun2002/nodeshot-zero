import json
from django.shortcuts import render

from rest_framework.renderers import JSONRenderer

from nodeshot.core.layers.models import Layer
from nodeshot.core.nodes.models import Status
from nodeshot.core.cms.models import MenuItem
from nodeshot.core.layers.serializers import LayerDetailSerializer
from nodeshot.core.nodes.serializers import StatusListSerializer
from nodeshot.core.cms.serializers import MenuSerializer
from nodeshot.community.profiles.serializers import ProfileOwnSerializer

from nodeshot.core.nodes.settings import HSTORE_SCHEMA as NODES_HSTORE_SCHEMA
from . import settings as ui_settings


NODES_HSTORE_SCHEMA = NODES_HSTORE_SCHEMA[:] if NODES_HSTORE_SCHEMA is not None else []
for field in NODES_HSTORE_SCHEMA:
    try:
        field['label'] = field['kwargs']['verbose_name']
    except KeyError:
        field['label'] = field['name'].capitalize().replace('_', ' ')

if 'nodeshot.networking.links' in ui_settings.settings.INSTALLED_APPS:
    LINKS_ENABLED = True
    from nodeshot.networking.links.utils import links_legend
else:
    LINKS_ENABLED = False


def index(request):
    # django-rest-framework serializer context
    serializer_context = {'request': request}
    # load models
    layers = Layer.objects.published()
    status = Status.objects.all()
    menu = MenuItem.objects.published().filter(parent=None).accessible_to(request.user)
    # initialize serializers
    layers = LayerDetailSerializer(layers, many=True, context=serializer_context).data
    status = StatusListSerializer(status, many=True, context=serializer_context).data
    menu = MenuSerializer(menu, many=True, context=serializer_context).data
    # initialize user serializer if authenticated
    if request.user.is_authenticated():
        user = ProfileOwnSerializer(request.user, many=False, context=serializer_context).data
    else:
        user = {}
    # add link legend
    if LINKS_ENABLED:
        status += links_legend
    # initialize django-rest-framework JSON renderer
    json_renderer = JSONRenderer()
    # template context
    context = {
        # preloaded data
        'layers': json_renderer.render(layers),
        'legend': json_renderer.render(status),
        'menu': json_renderer.render(menu),
        'user': json_renderer.render(user),
        # settings
        'SITE_NAME': ui_settings.settings.SITE_NAME,
        'SITE_URL': ui_settings.settings.SITE_URL,
        'MAP_CENTER': ui_settings.MAP_CENTER,
        'MAP_ZOOM': ui_settings.MAP_ZOOM,
        'LEAFLET_OPTIONS': json.dumps(ui_settings.LEAFLET_OPTIONS),
        'DISABLE_CLUSTERING_AT_ZOOM': ui_settings.DISABLE_CLUSTERING_AT_ZOOM,
        'MAX_CLUSTER_RADIUS': ui_settings.MAX_CLUSTER_RADIUS,
        'DATETIME_FORMAT': ui_settings.DATETIME_FORMAT,
        'DATE_FORMAT': ui_settings.DATE_FORMAT,
        'ADDRESS_SEARCH_TRIGGERS': ui_settings.ADDRESS_SEARCH_TRIGGERS,
        'LOGO': ui_settings.LOGO,
        # participation settings
        'VOTING_ENABLED': ui_settings.VOTING_ENABLED,
        'RATING_ENABLED': ui_settings.RATING_ENABLED,
        'COMMENTS_ENABLED': ui_settings.COMMENTS_ENABLED,
        'CONTACTING_ENABLED': ui_settings.CONTACTING_ENABLED,
        # map features (TODO: currently unimplemented)
        'MAP_3D_ENABLED': ui_settings.MAP_3D_ENABLED,
        'MAP_TOOLS_ENABLED': ui_settings.MAP_TOOLS_ENABLED,
        'MAP_PREFERENCES_ENABLED': ui_settings.MAP_PREFERENCES_ENABLED,
        # social auth settings
        'SOCIAL_AUTH_ENABLED': ui_settings.SOCIAL_AUTH_ENABLED,
        'FACEBOOK_ENABLED': ui_settings.FACEBOOK_ENABLED,
        'GOOGLE_ENABLED': ui_settings.GOOGLE_ENABLED,
        'GITHUB_ENABLED': ui_settings.GITHUB_ENABLED,
        # websockets settings
        'WEBSOCKETS': ui_settings.WEBSOCKETS,
        # profiles settings
        'REGISTRATION_OPEN': ui_settings.REGISTRATION_OPEN,
        # additional node fields
        'NODES_HSTORE_SCHEMA': json.dumps(NODES_HSTORE_SCHEMA if NODES_HSTORE_SCHEMA else []),
        # analytics
        'GOOGLE_ANALYTICS_UA': ui_settings.GOOGLE_ANALYTICS_UA,
        'GOOGLE_ANALYTICS_OPTIONS': json.dumps(ui_settings.GOOGLE_ANALYTICS_OPTIONS),
        'PIWIK_ANALYTICS_BASE_URL': ui_settings.PIWIK_ANALYTICS_BASE_URL,
        'PIWIK_ANALYTICS_SITE_ID': ui_settings.PIWIK_ANALYTICS_SITE_ID,
        # miscellaneous
        'ADDITIONAL_GEOJSON_URLS': json.dumps(ui_settings.ADDITIONAL_GEOJSON_URLS),
        'PRIVACY_POLICY_LINK': ui_settings.PRIVACY_POLICY_LINK,
        'TERMS_OF_SERVICE_LINK': ui_settings.TERMS_OF_SERVICE_LINK,
        # networking
<<<<<<< HEAD
        'LINKS_ENABLED': LINKS_ENABLED
=======
        'LINKS_ENABLED': json.dumps(LINKS_ENABLED),
        # metrics
        'METRICS_ENABLED': ui_settings.METRICS_ENABLED
>>>>>>> 0f4059ef
    }
    return render(request, 'index.html', context)<|MERGE_RESOLUTION|>--- conflicted
+++ resolved
@@ -99,12 +99,8 @@
         'PRIVACY_POLICY_LINK': ui_settings.PRIVACY_POLICY_LINK,
         'TERMS_OF_SERVICE_LINK': ui_settings.TERMS_OF_SERVICE_LINK,
         # networking
-<<<<<<< HEAD
-        'LINKS_ENABLED': LINKS_ENABLED
-=======
-        'LINKS_ENABLED': json.dumps(LINKS_ENABLED),
+        'LINKS_ENABLED': LINKS_ENABLED,
         # metrics
         'METRICS_ENABLED': ui_settings.METRICS_ENABLED
->>>>>>> 0f4059ef
     }
     return render(request, 'index.html', context)