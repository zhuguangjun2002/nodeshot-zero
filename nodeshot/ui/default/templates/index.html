--- conflicted
+++ resolved
@@ -1,405 +1,396 @@
-{% extends 'base.html' %}
-<<<<<<< HEAD
-{% load i18n l10n static leaflet_tags nodeshot_tags %}
-=======
-{% load i18n l10n static nodeshot_tags %}
-{% block extrahead %}
-    {% if METRICS_ENABLED %}
-        <link href="{% static 'metrics/css/nv.d3.min.css' %}" rel="stylesheet">
-    {% endif %}
-{% endblock %}
->>>>>>> 0f4059ef
-{% block jstemplates %}
-    <script id="modal-template" type="text/template">
-        <div class="modal fade autocenter" id="tmp-modal" tabindex="-1">
-            <div class="modal-dialog modal-content modal-body modal-slim">
-                <span class="message"><%= message %></span>
-                <% if(successMessage) { %>
-                    <button type="button" class="btn btn-success"><%= successMessage %></button>
-                <% } %>
+{% extends 'base.html' %}
+{% load i18n l10n static leaflet_tags nodeshot_tags %}
+
+{% block extrahead %}
+    {% if METRICS_ENABLED %}
+        <link href="{% static 'metrics/css/nv.d3.min.css' %}" rel="stylesheet">
+    {% endif %}
+{% endblock %}
+
+{% block jstemplates %}
+    <script id="modal-template" type="text/template">
+        <div class="modal fade autocenter" id="tmp-modal" tabindex="-1">
+            <div class="modal-dialog modal-content modal-body modal-slim">
+                <span class="message"><%= message %></span>
+                <% if(successMessage) { %>
+                    <button type="button" class="btn btn-success"><%= successMessage %></button>
+                <% } %>
+
+                <% if(defaultMessage) { %>
+                    <button type="button" class="btn btn-default"><%= defaultMessage %></button>
+                <% } %>
+            </div>
+        </div>
+    </script>
+
+    <script id="search-template" type="text/template">
+        <input type="text" id="general-search-input" placeholder="{% trans 'Search for data' %}">
+        <span class="icon-search">&nbsp;</span>
+        <span class="icon-spinner animate-spin"></span>
+        <ul class="dropdown-menu" id="js-search-results"></ul>
+    </script>
+
+    <script id="search-result-template" type="text/template">
+        <a href="<%= action %>" class="<%= icon %>"><%= name %></a>
+    </script>
+
+    <script id="search-empty-template" type="text/template">
+        <a class="empty" href="#">{% trans 'nothing found' %}</a>
+    </script>
+
+    <script id="account-menu-template" type="text/template">
+        <li>
+            <a href="#" class="icon-search">&nbsp;</a>
+        </li>
+        <% if(typeof(username) !== 'undefined'){ %>
+        <li>
+            <a href="#" class="notifications">
+                <span class="icon-globe">&nbsp;</span>
+                &nbsp;
+                <span class="bg" id="js-notifications-count">0</span>
+            </a>
+        </li>
+        <li class="dropdown">
+            <a href="#" class="dropdown-toggle" data-toggle="dropdown">
+                <span class="icon-user"></span>
+                <span class="text" id="js-username"><%= truncatedUsername %></span>
+                <span class="caret"></span>
+            </a>
+            <ul class="dropdown-menu">
+                <li>
+                    <a href="#users/<%= username %>" id="js-profile">
+                        <span class="icon-user"></span>{% trans 'My profile' %}
+                    </a>
+                </li>
+                <li>
+                    <a href="#account" id="js-account">
+                        <span class="icon-config"></span>{% trans 'My account' %}
+                    </a>
+                </li>
+                <% if (is_staff) { %>
+                <li>
+                    <a href="{% url 'admin:index' %}">
+                        <span class="icon-lock"></span>{% trans 'Admin site' %}
+                    </a>
+                </li>
+                <% } %>
+                <li>
+                    <a href="#logout" id="js-logout">
+                        <span class="icon-off"></span>{% trans 'Logout' %}
+                    </a>
+                </li>
+            </ul>
+        </li>
+        <% } else { %>
+        {% if REGISTRATION_OPEN %}
+        <li>
+            <a href="#" data-toggle="modal" data-target="#signup-modal">
+                <span class="icon-user-add"></span>
+                <span class="text">{% trans 'Sign up' %}</span>
+            </a>
+        </li>
+        {% endif %}
+        <li>
+            <a href="#" data-toggle="modal" data-target="#signin-modal">
+                <span class="icon-user"></span>
+                <span class="text">{% trans 'Sign in' %}</span>
+            </a>
+        </li>
+        <% } %>
+        <li>
+            <a href="#" id="mobile-nav" class="icon-menu"
+               data-toggle="collapse"
+               data-target="#ns-top-nav-links">&nbsp;</a>
+        </li>
+    </script>
+
+    <script id="main-menu-item-view-template" type="text/template">
+        <a href="<%= url %>"<% if(children.length){ %> class="dropdown-toggle" data-toggle="dropdown"<% } %>>
+            <span class="<%= classes || 'icon-info-circle' %>"></span><%= name %>
+            <% if(children.length){ %><span class="caret"></span><% } %>
+        </a>
+        <% if(children.length){ %>
+        <ul class="dropdown-menu">
+            <% children.forEach(function(child){ %>
+                <li><a href="<%= child.url %>" class="<%= child.classes %>"><%= child.name %></a></li>
+            <% }) %>
+        </ul>
+        <% } %>
+    </script>
+
+    <script id="main-menu-empty-view-template" type="text/template">
+        <a href="#">
+            <span class="icon-info-circle"></span>{% trans 'No menu item yet' %}
+        </a>
+    </script>
+
+    <script id="page-template" type="text/template">
+        <h1><%= title %></h1>
+        <%= content %>
+    </script>
+
+    <script id="notifications-template" type="text/template">
+        <span class="arrow"></span>
+        <div class="header">
+            <div class="left">
+                {% trans 'Notifications' %}
+            </div>
+            <!--<div class="right">
+                <a href="javascript:$.createModal({message:'not implemented yet'})">{% trans 'See all' %}</a> <span>-</span>
+                <a href="javascript:$.createModal({message:'not implemented yet'})">{% trans 'Settings' %}</a>
+            </div>-->
+        </div>
+        <div class="scroller">
+            <ul id="js-notifications-container"></ul>
+        </div>
+    </script>
+
+    <script id="notification-item-template" type="text/template">
+        <span class="icon-<%= icon %>"></span>
+        <p class="message"><%= text %></p>
+        <p class="time"><%= $.format.prettyDate(added) %></p>
+    </script>
+
+    <script id="notification-empty-template" type="text/template">
+        <p class="empty">{% trans 'Nothing interesting yet!' %}</p>
+    </script>
+
+    {% include 'includes/map.html' %}
+
+    <script id="node-details-template" type="text/template">
+        {% include 'includes/node-details.html' %}
+    </script>
+
+    <script id="node-list-template" type="text/template">
+        {% include 'includes/node-list.html' %}
+    </script>
+
+    <script id="node-list-row-template" type="text/template">
+        <td class="name-column">
+            <a href="#nodes/<%= slug %>">
+                <%= name %>
+            </a>
+        </td>
+        <td class="status-column hidden-xxs">
+            <span class="status <%= status %>">
+                <%= status %>
+            </span>
+        </td>
+        <td class="hidden-xxs">
+            <a href="#layers/<%= layer %>">
+                <%= layer_name %>
+            </a>
+        </td>
+        <td class="hidden-xs">
+            <a href="#users/<%= user %>"><%= user %></a>
+        </td>
+        <td class="hidden-xs"><%= _.formatDateTime(added) %></td>
+        <td class="hidden-xs"><%= _.formatDateTime(updated) %></td>
+    </script>
+
+    <script id="node-list-empty-template" type="text/template">
+        <td colspan="100%" class="empty">{% trans 'nothing found' %}</td>
+    </script>
+
+    <script id="layer-details-template" type="text/template">
+        {% include 'includes/layer-details.html' %}
+    </script>
+
+    <script id="layer-list-template" type="text/template">
+        {% include 'includes/layer-list.html' %}
+    </script>
+
+    <script id="layer-list-row-template" type="text/template">
+        <td class="name-column">
+            <a href="#layers/<%= slug %>">
+                <%= name %>
+            </a>
+        </td>
+        <td class="hidden-xxs">
+            <%= organization %>
+        </td>
+        <td class="hidden-xs">
+            <span class="icon-<%= new_nodes_allowed === true ? 'ok' : 'cancel' %>"></span>
+        </td>
+        <td class="hidden-xs">
+            <span class="icon-<%= is_external === true ? 'ok' : 'cancel' %>"></span>
+        </td>
+    </script>
+
+    <script id="layer-list-empty-template" type="text/template">
+        <td colspan="100%" class="empty">{% trans 'nothing found' %}</td>
+    </script>
+
+    <script id="user-details-template" type="text/template">
+        {% include 'includes/user-details.html' %}
+    </script>
+
+    <script id="account-template" type="text/template">
+        {% include 'includes/account.html' %}
+    </script>
+
+    <script id="edit-link-template" type="text/template">
+        <td><input type="url" class="form-control input-sm" name="url" value="<%= url %>" required></td>
+        <td><input type="text" class="form-control input-sm" name="description" value="<%= description %>"></td>
+        <td>
+            <button type="submit" class="btn btn-primary btn-sm save">
+                <span class="glyphicon glyphicon-ok"></span>{% trans 'Save' %}
+            </button>
+            &nbsp;
+            <button type="button" class="btn btn-danger btn-sm cancel" data-cid="<%= cid %>">
+                <span class="glyphicon glyphicon-remove"></span>{% trans 'Cancel' %}
+            </button>
+        </td>
+    </script>
+
+    <script id="edit-email-template" type="text/template">
+        <td><input type="email" class="form-control input-sm" name="email" value="<%= email %>" required></td>
+        <td><span class="icon-<%= verified ? 'ok' : 'cancel' %>"></span></td>
+        <td><span class="icon-<%= primary ? 'ok' : 'cancel' %>"></span></td>
+        <td>
+            <button type="submit" class="btn btn-primary btn-sm save">
+                <span class="glyphicon glyphicon-ok"></span>{% trans 'Save' %}
+            </button>
+            &nbsp;
+            <button type="button" class="btn btn-danger btn-sm cancel" data-cid="<%= cid %>">
+                <span class="glyphicon glyphicon-remove"></span>{% trans 'Cancel' %}
+            </button>
+        </td>
+    </script>
+
+    <script id="form-template" type="text/template">
+        <h1><%= title %></h1>
+        <ul class="error-list hidden"></ul>
+        <div id="form-container"></div>
+    </script>
+
+    <script id="loading-template" type="text/template">
+        <div id="loading" class="overlay loading">
+            <span class="icon-loading animate-spin"></span>
+            <span class="text">{% trans 'Loading' %} &hellip;</span>
+            <a class="icon-close hastip" title="{% trans 'cancel&nbsp;operation' %}"></a>
+        </div>
+    </script>
+
+    <script id="dynamic-css-template" type="text/template">
+        <style>
+        <% Ns.db.legend.toJSON().forEach(function(legend){ %>
+            .status.<%= legend.slug %>, .marker-<%= legend.slug %>{
+                background: <%= legend.fill_color %>;
+                color:<%= legend.text_color %>;
+            }
+            .marker-<%= legend.slug %>{
+                border: <%= legend.stroke_width %>px solid <%= legend.stroke_color %>;
+            }
+        <% }) %>
+        </style>
+    </script>
+
+    <script id="contact-success-template" type="text/template">
+        <p>{% trans 'Email sent successfully!' %}</p>
+        <p><a href="#<%= parentFragment %>" class="btn btn-primary">{% trans 'Take me back to' %} <%= slug %></a>
+    </script>
+{% endblock %}
+
+{% block jslibs %}
+    <!-- libs -->
+    <script src="{% url 'jsi18n' %}"></script>
+    <script src="{% static 'ui/lib/js/jquery.js' %}"></script>
+    <script src="{% static 'ui/lib/js/bootstrap.min.js' %}"></script>
+    <script src="{% static 'ui/lib/js/bootstrap.switch.js' %}"></script>
+    <script src="{% static 'ui/lib/js/bootstrap-select.min.js' %}"></script>
+    <script src="{% static 'ui/lib/js/pwstrength.js' %}"></script>
+    <script src="{% static 'ui/lib/js/scroller.min.js' %}"></script>
+    <script src="{% static 'ui/lib/js/underscore.min.js' %}"></script>
+    <script src="{% static 'ui/lib/js/backbone.min.js' %}"></script>
+    <script src="{% static 'ui/lib/js/backbone.marionette.min.js' %}"></script>
+    <script src="{% static 'ui/lib/js/backbone.paginator.min.js' %}"></script>
+    <script src="{% static 'ui/lib/js/backbone-forms.min.js' %}"></script>
+    <script src="{% static 'ui/lib/js/backbone-forms-bootstrap3.js' %}"></script>
+    <script src="{% static 'ui/lib/js/jquery.dateFormat.js' %}"></script>
+    <script src="{% static 'ui/lib/js/jquery.serializeJSON.js' %}"></script>
+    {% leaflet_js %}
+    <script src="{% static 'ui/lib/js/leaflet.markercluster.js' %}"></script>
+    {% if MAP_TOOLS_ENABLED %}
+        <script src="{% static 'leaflet/draw/leaflet.draw.js' %}"></script>
+        <script src="{% static 'ui/lib/js/leaflet.measurecontrol-customized.js' %}"></script>
+    {% endif %}
+    {% if METRICS_ENABLED %}
+        <script type="text/javascript" src="{% static 'metrics/js/d3.min.js' %}"></script>
+        <script type="text/javascript" src="{% static 'metrics/js/nv.d3.min.js' %}"></script>
+    {% endif %}
+{% endblock %}
 
-                <% if(defaultMessage) { %>
-                    <button type="button" class="btn btn-default"><%= defaultMessage %></button>
-                <% } %>
-            </div>
-        </div>
-    </script>
-
-    <script id="search-template" type="text/template">
-        <input type="text" id="general-search-input" placeholder="{% trans 'Search for data' %}">
-        <span class="icon-search">&nbsp;</span>
-        <span class="icon-spinner animate-spin"></span>
-        <ul class="dropdown-menu" id="js-search-results"></ul>
-    </script>
-
-    <script id="search-result-template" type="text/template">
-        <a href="<%= action %>" class="<%= icon %>"><%= name %></a>
-    </script>
-
-    <script id="search-empty-template" type="text/template">
-        <a class="empty" href="#">{% trans 'nothing found' %}</a>
-    </script>
-
-    <script id="account-menu-template" type="text/template">
-        <li>
-            <a href="#" class="icon-search">&nbsp;</a>
-        </li>
-        <% if(typeof(username) !== 'undefined'){ %>
-        <li>
-            <a href="#" class="notifications">
-                <span class="icon-globe">&nbsp;</span>
-                &nbsp;
-                <span class="bg" id="js-notifications-count">0</span>
-            </a>
-        </li>
-        <li class="dropdown">
-            <a href="#" class="dropdown-toggle" data-toggle="dropdown">
-                <span class="icon-user"></span>
-                <span class="text" id="js-username"><%= truncatedUsername %></span>
-                <span class="caret"></span>
-            </a>
-            <ul class="dropdown-menu">
-                <li>
-                    <a href="#users/<%= username %>" id="js-profile">
-                        <span class="icon-user"></span>{% trans 'My profile' %}
-                    </a>
-                </li>
-                <li>
-                    <a href="#account" id="js-account">
-                        <span class="icon-config"></span>{% trans 'My account' %}
-                    </a>
-                </li>
-                <% if (is_staff) { %>
-                <li>
-                    <a href="{% url 'admin:index' %}">
-                        <span class="icon-lock"></span>{% trans 'Admin site' %}
-                    </a>
-                </li>
-                <% } %>
-                <li>
-                    <a href="#logout" id="js-logout">
-                        <span class="icon-off"></span>{% trans 'Logout' %}
-                    </a>
-                </li>
-            </ul>
-        </li>
-        <% } else { %>
-        {% if REGISTRATION_OPEN %}
-        <li>
-            <a href="#" data-toggle="modal" data-target="#signup-modal">
-                <span class="icon-user-add"></span>
-                <span class="text">{% trans 'Sign up' %}</span>
-            </a>
-        </li>
-        {% endif %}
-        <li>
-            <a href="#" data-toggle="modal" data-target="#signin-modal">
-                <span class="icon-user"></span>
-                <span class="text">{% trans 'Sign in' %}</span>
-            </a>
-        </li>
-        <% } %>
-        <li>
-            <a href="#" id="mobile-nav" class="icon-menu"
-               data-toggle="collapse"
-               data-target="#ns-top-nav-links">&nbsp;</a>
-        </li>
-    </script>
-
-    <script id="main-menu-item-view-template" type="text/template">
-        <a href="<%= url %>"<% if(children.length){ %> class="dropdown-toggle" data-toggle="dropdown"<% } %>>
-            <span class="<%= classes || 'icon-info-circle' %>"></span><%= name %>
-            <% if(children.length){ %><span class="caret"></span><% } %>
-        </a>
-        <% if(children.length){ %>
-        <ul class="dropdown-menu">
-            <% children.forEach(function(child){ %>
-                <li><a href="<%= child.url %>" class="<%= child.classes %>"><%= child.name %></a></li>
-            <% }) %>
-        </ul>
-        <% } %>
-    </script>
-
-    <script id="main-menu-empty-view-template" type="text/template">
-        <a href="#">
-            <span class="icon-info-circle"></span>{% trans 'No menu item yet' %}
-        </a>
-    </script>
-
-    <script id="page-template" type="text/template">
-        <h1><%= title %></h1>
-        <%= content %>
-    </script>
-
-    <script id="notifications-template" type="text/template">
-        <span class="arrow"></span>
-        <div class="header">
-            <div class="left">
-                {% trans 'Notifications' %}
-            </div>
-            <!--<div class="right">
-                <a href="javascript:$.createModal({message:'not implemented yet'})">{% trans 'See all' %}</a> <span>-</span>
-                <a href="javascript:$.createModal({message:'not implemented yet'})">{% trans 'Settings' %}</a>
-            </div>-->
-        </div>
-        <div class="scroller">
-            <ul id="js-notifications-container"></ul>
-        </div>
-    </script>
-
-    <script id="notification-item-template" type="text/template">
-        <span class="icon-<%= icon %>"></span>
-        <p class="message"><%= text %></p>
-        <p class="time"><%= $.format.prettyDate(added) %></p>
-    </script>
-
-    <script id="notification-empty-template" type="text/template">
-        <p class="empty">{% trans 'Nothing interesting yet!' %}</p>
-    </script>
-
-    {% include 'includes/map.html' %}
-
-    <script id="node-details-template" type="text/template">
-        {% include 'includes/node-details.html' %}
-    </script>
-
-    <script id="node-list-template" type="text/template">
-        {% include 'includes/node-list.html' %}
-    </script>
-
-    <script id="node-list-row-template" type="text/template">
-        <td class="name-column">
-            <a href="#nodes/<%= slug %>">
-                <%= name %>
-            </a>
-        </td>
-        <td class="status-column hidden-xxs">
-            <span class="status <%= status %>">
-                <%= status %>
-            </span>
-        </td>
-        <td class="hidden-xxs">
-            <a href="#layers/<%= layer %>">
-                <%= layer_name %>
-            </a>
-        </td>
-        <td class="hidden-xs">
-            <a href="#users/<%= user %>"><%= user %></a>
-        </td>
-        <td class="hidden-xs"><%= _.formatDateTime(added) %></td>
-        <td class="hidden-xs"><%= _.formatDateTime(updated) %></td>
-    </script>
-
-    <script id="node-list-empty-template" type="text/template">
-        <td colspan="100%" class="empty">{% trans 'nothing found' %}</td>
-    </script>
-
-    <script id="layer-details-template" type="text/template">
-        {% include 'includes/layer-details.html' %}
-    </script>
-
-    <script id="layer-list-template" type="text/template">
-        {% include 'includes/layer-list.html' %}
-    </script>
-
-    <script id="layer-list-row-template" type="text/template">
-        <td class="name-column">
-            <a href="#layers/<%= slug %>">
-                <%= name %>
-            </a>
-        </td>
-        <td class="hidden-xxs">
-            <%= organization %>
-        </td>
-        <td class="hidden-xs">
-            <span class="icon-<%= new_nodes_allowed === true ? 'ok' : 'cancel' %>"></span>
-        </td>
-        <td class="hidden-xs">
-            <span class="icon-<%= is_external === true ? 'ok' : 'cancel' %>"></span>
-        </td>
-    </script>
-
-    <script id="layer-list-empty-template" type="text/template">
-        <td colspan="100%" class="empty">{% trans 'nothing found' %}</td>
-    </script>
-
-    <script id="user-details-template" type="text/template">
-        {% include 'includes/user-details.html' %}
-    </script>
-
-    <script id="account-template" type="text/template">
-        {% include 'includes/account.html' %}
-    </script>
-
-    <script id="edit-link-template" type="text/template">
-        <td><input type="url" class="form-control input-sm" name="url" value="<%= url %>" required></td>
-        <td><input type="text" class="form-control input-sm" name="description" value="<%= description %>"></td>
-        <td>
-            <button type="submit" class="btn btn-primary btn-sm save">
-                <span class="glyphicon glyphicon-ok"></span>{% trans 'Save' %}
-            </button>
-            &nbsp;
-            <button type="button" class="btn btn-danger btn-sm cancel" data-cid="<%= cid %>">
-                <span class="glyphicon glyphicon-remove"></span>{% trans 'Cancel' %}
-            </button>
-        </td>
-    </script>
-
-    <script id="edit-email-template" type="text/template">
-        <td><input type="email" class="form-control input-sm" name="email" value="<%= email %>" required></td>
-        <td><span class="icon-<%= verified ? 'ok' : 'cancel' %>"></span></td>
-        <td><span class="icon-<%= primary ? 'ok' : 'cancel' %>"></span></td>
-        <td>
-            <button type="submit" class="btn btn-primary btn-sm save">
-                <span class="glyphicon glyphicon-ok"></span>{% trans 'Save' %}
-            </button>
-            &nbsp;
-            <button type="button" class="btn btn-danger btn-sm cancel" data-cid="<%= cid %>">
-                <span class="glyphicon glyphicon-remove"></span>{% trans 'Cancel' %}
-            </button>
-        </td>
-    </script>
-
-    <script id="form-template" type="text/template">
-        <h1><%= title %></h1>
-        <ul class="error-list hidden"></ul>
-        <div id="form-container"></div>
-    </script>
-
-    <script id="loading-template" type="text/template">
-        <div id="loading" class="overlay loading">
-            <span class="icon-loading animate-spin"></span>
-            <span class="text">{% trans 'Loading' %} &hellip;</span>
-            <a class="icon-close hastip" title="{% trans 'cancel&nbsp;operation' %}"></a>
-        </div>
-    </script>
-
-    <script id="dynamic-css-template" type="text/template">
-        <style>
-        <% Ns.db.legend.toJSON().forEach(function(legend){ %>
-            .status.<%= legend.slug %>, .marker-<%= legend.slug %>{
-                background: <%= legend.fill_color %>;
-                color:<%= legend.text_color %>;
-            }
-            .marker-<%= legend.slug %>{
-                border: <%= legend.stroke_width %>px solid <%= legend.stroke_color %>;
-            }
-        <% }) %>
-        </style>
-    </script>
-
-    <script id="contact-success-template" type="text/template">
-        <p>{% trans 'Email sent successfully!' %}</p>
-        <p><a href="#<%= parentFragment %>" class="btn btn-primary">{% trans 'Take me back to' %} <%= slug %></a>
-    </script>
-{% endblock %}
-
-{% block jslibs %}
-    <!-- libs -->
-    <script src="{% url 'jsi18n' %}"></script>
-    <script src="{% static 'ui/lib/js/jquery.js' %}"></script>
-    <script src="{% static 'ui/lib/js/bootstrap.min.js' %}"></script>
-    <script src="{% static 'ui/lib/js/bootstrap.switch.js' %}"></script>
-    <script src="{% static 'ui/lib/js/bootstrap-select.min.js' %}"></script>
-    <script src="{% static 'ui/lib/js/pwstrength.js' %}"></script>
-    <script src="{% static 'ui/lib/js/scroller.min.js' %}"></script>
-    <script src="{% static 'ui/lib/js/underscore.min.js' %}"></script>
-    <script src="{% static 'ui/lib/js/backbone.min.js' %}"></script>
-    <script src="{% static 'ui/lib/js/backbone.marionette.min.js' %}"></script>
-    <script src="{% static 'ui/lib/js/backbone.paginator.min.js' %}"></script>
-    <script src="{% static 'ui/lib/js/backbone-forms.min.js' %}"></script>
-    <script src="{% static 'ui/lib/js/backbone-forms-bootstrap3.js' %}"></script>
-    <script src="{% static 'ui/lib/js/jquery.dateFormat.js' %}"></script>
-    <script src="{% static 'ui/lib/js/jquery.serializeJSON.js' %}"></script>
-<<<<<<< HEAD
-    {% leaflet_js %}
-    <script src="{% static 'ui/lib/js/leaflet.markercluster.js' %}"></script>
-    {% if MAP_TOOLS_ENABLED %}
-        <script src="{% static 'leaflet/draw/leaflet.draw.js' %}"></script>
-        <script src="{% static 'ui/lib/js/leaflet.measurecontrol-customized.js' %}"></script>
-    {% endif %}
-{% endblock %}
-=======
-    {% if METRICS_ENABLED %}
-        <script type="text/javascript" src="{% static 'metrics/js/d3.min.js' %}"></script>
-        <script type="text/javascript" src="{% static 'metrics/js/nv.d3.min.js' %}"></script>
-    {% endif %}
-    {% endblock %}
->>>>>>> 0f4059ef
-{% block jssettings %}
-    <!-- global settings -->
-    <script>
-        Ns = new Marionette.Application();
-        Ns.settings = {
-            siteName: '{{ SITE_NAME }}',
-            map: {
-                {% localize off %}
-                lat: {{ MAP_CENTER.0 }},
-                lng: {{ MAP_CENTER.1 }},
-                zoom: {{ MAP_ZOOM }}
-                {% endlocalize  %}
-            },
-            votes: {% if VOTING_ENABLED %}true{% else %}false{% endif %},
-            ratings: {% if RATING_ENABLED %}true{% else %}false{% endif %},
-            comments: {% if COMMENTS_ENABLED %}true{% else %}false{% endif %},
-            contacting: {% if CONTACTING_ENABLED %}true{% else %}false{% endif %},
-            map3d: {% if MAP_3D_ENABLED %}true{% else %}false{% endif %},
-            mapTools: {% if MAP_TOOLS_ENABLED %}true{% else %}false{% endif %},
-            mapPreferences: {% if MAP_PREFERENCES_ENABLED %}true{% else %}false{% endif %},
-            api: '{{ SITE_URL }}{% url "api_root_endpoint" %}',
-            dateTimeFormat: '{{ DATETIME_FORMAT }}',
-            dateFormat: '{{ DATE_FORMAT }}',
-            leafletOptions: {{ LEAFLET_OPTIONS|safe }},
-            disableClusteringAtZoom: {{ DISABLE_CLUSTERING_AT_ZOOM }},
-            maxClusterRadius: {{ MAX_CLUSTER_RADIUS }},
-            addressSearchTriggers: {{ ADDRESS_SEARCH_TRIGGERS|safe }},
-            nodesHstoreSchema: {{ NODES_HSTORE_SCHEMA|safe }},
-            googleAnalytics: {% if GOOGLE_ANALYTICS_UA %}true{% else %}false{% endif %},
-            piwikAnalytics: {% if PIWIK_ANALYTICS_BASE_URL and PIWIK_ANALYTICS_SITE_ID %}true{% else %}false{% endif %},
-            additionalGeoJsonUrls: {{ ADDITIONAL_GEOJSON_URLS|safe }},
-<<<<<<< HEAD
-            links: {% if LINKS_ENABLED %}true{% else %}false{% endif %}
-=======
-            links: {{ LINKS_ENABLED }},
-            metrics: {% if METRICS_ENABLED %}true{% else %}false{% endif %}
->>>>>>> 0f4059ef
-        };
-    </script>
-{% endblock %}
-{% block jsnodeshot %}
-    <!-- nodeshot JS -->
-    <script src="{% static 'ui/nodeshot/js/utils.js' %}"></script>
-    <script src="{% static 'ui/nodeshot/js/app.js' %}"></script>
-    <script src="{% static 'ui/nodeshot/js/models.js' %}"></script>
-    <script src="{% static 'ui/nodeshot/js/views/page.js' %}"></script>
-    <script src="{% static 'ui/nodeshot/js/views/search.js' %}"></script>
-    <script src="{% static 'ui/nodeshot/js/views/account-menu.js' %}"></script>
-    <script src="{% static 'ui/nodeshot/js/views/main-menu.js' %}"></script>
-    <script src="{% static 'ui/nodeshot/js/views/notifications.js' %}"></script>
-    <script src="{% static 'ui/nodeshot/js/views/map.js' %}"></script>
-    <script src="{% static 'ui/nodeshot/js/views/node-details.js' %}"></script>
-    <script src="{% static 'ui/nodeshot/js/views/node-list.js' %}"></script>
-    <script src="{% static 'ui/nodeshot/js/views/layer-details.js' %}"></script>
-    <script src="{% static 'ui/nodeshot/js/views/layer-list.js' %}"></script>
-    <script src="{% static 'ui/nodeshot/js/views/user.js' %}"></script>
-    <script src="{% static 'ui/nodeshot/js/views/password-reset.js' %}"></script>
-    <script src="{% static 'ui/nodeshot/js/views/contact.js' %}"></script>
-    {% if METRICS_ENABLED %}
-        <script src="{% static 'metrics/js/graphs.js' %}"></script>
-    {% endif %}
-    <!-- preloaded data -->
-    <script>
-        Ns.db = {
-            menu: new Ns.collections.Menu({{ menu|safe }}),
-            legend: new Ns.collections.Legend({{ legend|safe }}),
-            layers: new Ns.collections.Layer({{ layers|safe }}),
-            user: new Ns.models.User({{ user|safe }}),
-            geo: new Ns.collections.Geo(),   // fetch later
-            nodes: new Ns.collections.Node(),   // local node details cache
-            nodeList: null,   // local node list cache
-            pages: new Ns.collections.Page(),   // local page cache
-            users: new Backbone.Collection()  // local user profile cache
-        };
-    </script>
-    {% nodeshot_map "map-js" creatediv=False %}
-{% endblock %}
+{% block jssettings %}
+    <!-- global settings -->
+    <script>
+        Ns = new Marionette.Application();
+        Ns.settings = {
+            siteName: '{{ SITE_NAME }}',
+            map: {
+                {% localize off %}
+                lat: {{ MAP_CENTER.0 }},
+                lng: {{ MAP_CENTER.1 }},
+                zoom: {{ MAP_ZOOM }}
+                {% endlocalize  %}
+            },
+            votes: {% if VOTING_ENABLED %}true{% else %}false{% endif %},
+            ratings: {% if RATING_ENABLED %}true{% else %}false{% endif %},
+            comments: {% if COMMENTS_ENABLED %}true{% else %}false{% endif %},
+            contacting: {% if CONTACTING_ENABLED %}true{% else %}false{% endif %},
+            map3d: {% if MAP_3D_ENABLED %}true{% else %}false{% endif %},
+            mapTools: {% if MAP_TOOLS_ENABLED %}true{% else %}false{% endif %},
+            mapPreferences: {% if MAP_PREFERENCES_ENABLED %}true{% else %}false{% endif %},
+            api: '{{ SITE_URL }}{% url "api_root_endpoint" %}',
+            dateTimeFormat: '{{ DATETIME_FORMAT }}',
+            dateFormat: '{{ DATE_FORMAT }}',
+            leafletOptions: {{ LEAFLET_OPTIONS|safe }},
+            disableClusteringAtZoom: {{ DISABLE_CLUSTERING_AT_ZOOM }},
+            maxClusterRadius: {{ MAX_CLUSTER_RADIUS }},
+            addressSearchTriggers: {{ ADDRESS_SEARCH_TRIGGERS|safe }},
+            nodesHstoreSchema: {{ NODES_HSTORE_SCHEMA|safe }},
+            googleAnalytics: {% if GOOGLE_ANALYTICS_UA %}true{% else %}false{% endif %},
+            piwikAnalytics: {% if PIWIK_ANALYTICS_BASE_URL and PIWIK_ANALYTICS_SITE_ID %}true{% else %}false{% endif %},
+            additionalGeoJsonUrls: {{ ADDITIONAL_GEOJSON_URLS|safe }},
+            links: {% if LINKS_ENABLED %}true{% else %}false{% endif %},
+            metrics: {% if METRICS_ENABLED %}true{% else %}false{% endif %}
+        };
+    </script>
+{% endblock %}
+{% block jsnodeshot %}
+    <!-- nodeshot JS -->
+    <script src="{% static 'ui/nodeshot/js/utils.js' %}"></script>
+    <script src="{% static 'ui/nodeshot/js/app.js' %}"></script>
+    <script src="{% static 'ui/nodeshot/js/models.js' %}"></script>
+    <script src="{% static 'ui/nodeshot/js/views/page.js' %}"></script>
+    <script src="{% static 'ui/nodeshot/js/views/search.js' %}"></script>
+    <script src="{% static 'ui/nodeshot/js/views/account-menu.js' %}"></script>
+    <script src="{% static 'ui/nodeshot/js/views/main-menu.js' %}"></script>
+    <script src="{% static 'ui/nodeshot/js/views/notifications.js' %}"></script>
+    <script src="{% static 'ui/nodeshot/js/views/map.js' %}"></script>
+    <script src="{% static 'ui/nodeshot/js/views/node-details.js' %}"></script>
+    <script src="{% static 'ui/nodeshot/js/views/node-list.js' %}"></script>
+    <script src="{% static 'ui/nodeshot/js/views/layer-details.js' %}"></script>
+    <script src="{% static 'ui/nodeshot/js/views/layer-list.js' %}"></script>
+    <script src="{% static 'ui/nodeshot/js/views/user.js' %}"></script>
+    <script src="{% static 'ui/nodeshot/js/views/password-reset.js' %}"></script>
+    <script src="{% static 'ui/nodeshot/js/views/contact.js' %}"></script>
+    {% if METRICS_ENABLED %}
+        <script src="{% static 'metrics/js/graphs.js' %}"></script>
+    {% endif %}
+    <!-- preloaded data -->
+    <script>
+        Ns.db = {
+            menu: new Ns.collections.Menu({{ menu|safe }}),
+            legend: new Ns.collections.Legend({{ legend|safe }}),
+            layers: new Ns.collections.Layer({{ layers|safe }}),
+            user: new Ns.models.User({{ user|safe }}),
+            geo: new Ns.collections.Geo(),   // fetch later
+            nodes: new Ns.collections.Node(),   // local node details cache
+            nodeList: null,   // local node list cache
+            pages: new Ns.collections.Page(),   // local page cache
+            users: new Backbone.Collection()  // local user profile cache
+        };
+    </script>
+    {% nodeshot_map "map-js" creatediv=False %}
+{% endblock %}