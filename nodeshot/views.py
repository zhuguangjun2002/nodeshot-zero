# -*- coding: utf-8 -*-
import datetime
from datetime import timedelta
from django.http import HttpResponse, HttpResponseNotFound, HttpResponseRedirect, Http404
from django.shortcuts import render_to_response, get_object_or_404
from django.template import RequestContext
from django import forms
from django.utils import simplejson
from django.core.context_processors import csrf
from nodeshot.models import *
from django.contrib.auth.decorators import login_required
from django.conf import settings
from django.forms import ModelForm
from django.core.exceptions import *
from django.db.models import Q
from utils import *
import time,re,os
import settings
from settings import DEBUG
from django.core.exceptions import ObjectDoesNotExist
<<<<<<< HEAD
#from forms import *
=======
from datetime import datetime, timedelta

# retrieve map center or set default if not specified
try:
    from settings import NODESHOT_GMAP_CENTER
except ImportError:
    # default value is Rome - why? Because the developers of Nodeshot are based in Rome ;-)
    NODESHOT_GMAP_CENTER = {
        'lat': '41.90636538970964',
        'lng': '12.509307861328125'
    }
NODESHOT_GMAP_CENTER['is_default'] = 'true'

try:
    from settings import NODESHOT_ACTIVATION_DAYS
except ImportError:
    NODESHOT_ACTIVATION_DAYS = 7
>>>>>>> 822644ee

# retrieve map center or set default if not specified
try:
    from settings import NODESHOT_GMAP_CENTER
except ImportError:
    # default value is Rome - why? Because the developers of Nodeshot are based in Rome ;-)
    NODESHOT_GMAP_CENTER = {
        'lat': '41.90636538970964',
        'lng': '12.509307861328125'
    }
NODESHOT_GMAP_CENTER['is_default'] = 'true'

def index(request):
    max_radios = range(1,10)
    km = 0
    for l in Link.objects.all():
        km += distance((l.from_interface.device.node.lat,l.from_interface.device.node.lng), (l.to_interface.device.node.lat, l.to_interface.device.node.lng))
    km = '%0.3f' % km
    
    # retrieve node in querystring, set False otherwise
    node = request.GET.get('node', False)
    # default case for next code block
    gmap_center = NODESHOT_GMAP_CENTER
    # if node is in querystring we want to center the map somewhere else
    if node:
        try:
            node = Node.objects.get(name=node)
            gmap_center = {
                # convert to string otherwise django might format the decimal separator with a comma, which would break gmap
                'is_default': 'false',
                'node': node.name,
                'lat': str(node.lat),
                'lng': str(node.lng)
            }
        except ObjectDoesNotExist:
            # if node requested doesn't exist fail silently and fall back on default NODESHOT_GMAP_CENTER value
            pass
    
    # prepare context
    context = {
        'max_radios': max_radios ,
        'active_n': Node.objects.filter(status = 'a').count(),
        'potential_n': Node.objects.filter(status = 'p').count(),
        'links_n': Link.objects.count(),
        'km_n': km,
        'gmap_center': gmap_center
    }
    
    return render_to_response('index.html', context, context_instance=RequestContext(request))

def nodes(request):
   active = Node.objects.filter(status = 'a').values('name', 'lng', 'lat') 
   potential = Node.objects.filter(status = 'p').values('name', 'lng', 'lat')
   hotspot = Node.objects.filter(status = 'h').values('name', 'lng', 'lat')
   offline = Node.objects.filter(status = 'o').values('name', 'lng', 'lat')
   
   links = []
   for l in Link.objects.all():
       etx = 0
       if 0 < l.etx < 1.5:
           etx = 1
       elif l.etx < 3:
           etx = 2
       else:
           etx = 3

       if -60 < l.dbm < 0:
            dbm = 1
       elif l.dbm > -75:
            dbm = 2
       else:
            dbm = 3

       entry = {'from_lng': l.from_interface.device.node.lng , 'from_lat': l.from_interface.device.node.lat, 'to_lng': l.to_interface.device.node.lng, 'to_lat': l.to_interface.device.node.lat, 'etx': etx , 'dbm': dbm }
       links.append(entry)

   data = {'hotspot': list(hotspot), 'active': list(active), 'potential': list(potential), 'offline': list(offline), 'links': links} 
   return HttpResponse(simplejson.dumps(data), mimetype='application/json')


def node_list(request):
#    data = [
#            { 
#                "data" : "Roma", 
#                "state" : "open",
#                "children" : [ 
#                    {'data' : {"title" : "Fusolab", "attr" : { "href" : "http://wiki.ninux.org" } } }, 
#                    {'data' : {"title" : "Talamo", "attr" : { "href" : "http://wiki.ninux.org" } } }, 
#                    {'data' : {"title" : "Kiddy", "attr" : { "href" : "http://wiki.ninux.org" } } }, 
#                    {'data' : {"title" : "Lux", "attr" : { "href" : "http://wiki.ninux.org" } } }, 
#                    {'data' : {"title" : "Rustica-Salcito", "attr" : { "href" : "http://wiki.ninux.org" } } }, 
#                    {'data' : {"title" : "Nino", "attr" : { "href" : "http://wiki.ninux.org" } } }, 
#                    {'data' : {"title" : "Asello", "attr" : { "href" : "http://wiki.ninux.org" } } }, 
#                    {'data' : {"title" : "Clauz", "attr" : { "href" : "http://wiki.ninux.org" } } }, 
#                    {'data' : {"title" : "Fish", "attr" : { "href" : "http://wiki.ninux.org" } } }
#                    ]
#            },
#            { 
#                "data" : "Pisa", 
#                "state" : "open",
#                "children" : [ 
#                    {'data' : {"title" : "Eigenlab", "attr" : { "href" : "http://wiki.ninux.org" } } }
#                    ]
#            },
#            { 
#                "data" : "Mistretta", 
#                "state" : "open",
#                "children" : [ 
#                    {'data' : {"title" : "Boh", "attr" : { "href" : "http://wiki.ninux.org" } } }
#                    ]
#            },
#            { 
#                "data" : "Potenziali", 
#                "state" : "open",
#                "children" : [ 
#                    {'data' : {"title" : "Io", "attr" : { "href" : "http://wiki.ninux.org" } } }
#                    ]
#            },
#            ]
    
    active = Node.objects.filter(status = 'a').values('name', 'lng', 'lat') 
    potential = Node.objects.filter(status = 'p').values('name', 'lng', 'lat') 
    data = []
    active_list, potential_list = [] ,[]

    for a in active:
        active_list.append({ 'data' : {'title' : a['name'], 'attr' : {'href' : 'javascript:mapGoTo(\'' + a['name'] + '\')'} } })
    if len(active_list) > 0:
        data.append( { "data" : "Attivi", "state" : "open", "children" : list(active_list) } )

    for p in potential:
        potential_list.append({'data' :{'title' : p['name'], 'attr' : {'href' : 'javascript:mapGoTo(\'' + p['name'] + '\')'} } })
    if len(potential_list) > 0:
        data.append( { "data" : "Potenziali", "state" : "open", "children" : list(potential_list) } )

    return HttpResponse(simplejson.dumps(data), mimetype='application/json')

def info_window(request, nodeName):
    # vedere la class in models.py
    n = Node.objects.get(name = nodeName)
    # https://docs.djangoproject.com/en/dev/topics/db/queries/#following-relationships-backward
    devices = n.device_set.select_related().all()
    # interfaces=[]
    # for device in devices:
    #    interfaces.append(device.interface_set.all())
        
    # i= Interface.objects.get(device = d)
    info = {'node' : n, 'devices' : devices, 'nodes' : Node.objects.all().order_by('name')}
    
    
    return render_to_response('info_window.html', info, context_instance=RequestContext(request))

def search(request, what):
    data = []
    data = data + [{'label': d.name, 'value': d.name }  for d in Node.objects.filter(Q(name__icontains=what))]
    data = data + [{'label': d.ipv4_address , 'value': d.device.node.name }  for d in Interface.objects.filter(ipv4_address__icontains=what)]
    data = data + [{'label': d.mac_address , 'value': d.device.node.name }  for d in Interface.objects.filter(mac_address__icontains=what)]
    data = data + [{'label': d.ssid , 'value': d.device.node.name }  for d in Interface.objects.filter(ssid__icontains=what)]
    if len(data) > 0:
        #data = [{'label': d['name'], 'value': d['name']}  for d in data]
        return HttpResponse(simplejson.dumps(data), mimetype='application/json')
    else:
        return HttpResponse("", mimetype='application/json')

def generate_rrd(request):
    ip = request.GET.get('ip', None)
    pattern = r"\b(25[0-5]|2[0-4][0-9]|[01]?[0-9][0-9]?)\.(25[0-5]|2[0-4][0-9]|[01]?[0-9][0-9]?)\.(25[0-5]|2[0-4][0-9]|[01]?[0-9][0-9]?)\.(25[0-5]|2[0-4][0-9]|[01]?[0-9][0-9]?)\b"
    if re.match(pattern, ip):
        os.system("/home/ninux/nodeshot/scripts/ninuxstats/create_rrd_image.sh " + ip + " > /dev/null")
        return  render_to_response('rrd.html', {'filename' : ip + '.png' } ,context_instance=RequestContext(request))
    else:
        return HttpResponse('Error')

def info(request):
    devices = []
    entry = {}
    for d in Device.objects.all().order_by('node__status'):
        entry['status'] = "on" if d.node.status == 'a' else "off"
        entry['device_type'] = d.type
        entry['node_name'] = d.node.name 
        entry['name'] = d.name 
        entry['ips'] = [ip['ipv4_address'] for ip in d.interface_set.values('ipv4_address')] if d.interface_set.count() > 0 else ""
        entry['macs'] = [mac['mac_address'] if mac['mac_address'] != None else '' for mac in d.interface_set.values('mac_address')] if d.interface_set.count() > 0 else ""
        # heuristic count for good representation of the signal bar (from 0 to 100)
        #entry['signal_bar'] = signal_to_bar(d.max_signal)  if d.max_signal < 0 else 0
        #entry['signal'] = d.max_signal  
        links = Link.objects.filter(from_interface__device = d)
        # convert QuerySet in list
        links = list(links)
        for l in links:
            l.signal_bar = signal_to_bar(l.dbm) if l.to_interface.mac_address not in  entry['macs'] else links.remove(l)
        entry['links'] = links 
        entry['ssids'] = [ssid['ssid'] for ssid in d.interface_set.values('ssid')] if d.interface_set.count() > 0 else ""
        entry['nodeid'] = d.node.id
        devices.append(entry)
        entry = {}
    
    # if request is sent with ajax
    if request.is_ajax():
        # just load the fragment
        template = 'ajax/info.html'
    # otherwise if request is sent normally and DEBUG is true
    elif DEBUG:
        # debuggin template
        template = 'info.html'
    else:
        raise Http404
    
    return render_to_response('info.html',{'devices': devices} ,context_instance=RequestContext(request))
    
def confirm_node(request, node_id, activation_key):
    ''' Confirm node view '''
    # retrieve object or return 404 error
    node = get_object_or_404(Node, pk=node_id)
    
    if(node.activation_key != '' and node.activation_key != None):
        if(node.activation_key == activation_key):
            if(node.added + timedelta(days=NODESHOT_ACTIVATION_DAYS) > datetime.now()):
                # confirm node
                node.confirm()
                response = 'confirmed'
            else:
                response = 'expired'
        else:
            # wrong activation key
            response = 'wrong activation key'
    else:
        # node has been already confirmed
        response = 'node has been already confirmed'
    return HttpResponse(response)

<<<<<<< HEAD
def generate_kml(request):
    bbox = request.GET.get('BBOX', None)
    data = ''
    if not bbox:
        data = '''<kml xmlns="http://earth.google.com/kml/2.0">
            <NetworkLink>
                <name>%s Nodes</name>
                <description>%s Wireless Community Network</description>
                <Url>
                    <href>%skml-feed</href>
                    <viewRefreshMode>onRequest</viewRefreshMode>
                </Url>
            </NetworkLink>
        </kml>''' %(settings.ORGANIZATION, settings.ORGANIZATION, settings.SITE_URL)
    else:
        data = '''<Document>
    <name>%s</name>
    <description>%s Wireless Community</description>
    <LookAt>
        <longitude>12.48</longitude>
        <latitude>41.89</latitude>
        <range>100000</range>
        <tilt>0</tilt>
        <heading>0</heading>
    </LookAt>
    <Style id="activeNodeStyle">
        <IconStyle id="activeNodeIconStyle">
            <Icon>
                <href>%simages/marker_active.png</href>
            </Icon>
        </IconStyle>
    </Style>
    <Style id="potentialNodeStyle">
        <IconStyle id="potentialNodeIconStyle">
            <Icon>
                <href>%simages/marker_potential.png</href>
            </Icon>
        </IconStyle>
    </Style>
    <Style id="Link1Style">
        <LineStyle>
            <color>7f00ff00</color>
            <width>4</width>
        </LineStyle>
    </Style>
    <Style id="Link2Style">
        <LineStyle>
            <color>7f00ffff</color>
            <width>4</width>
        </LineStyle>
    </Style>
    <Style id="Link3Style">
        <LineStyle>
            <color>7f0000ff</color>
            <width>4</width>
        </LineStyle>
    </Style>

    <Folder>
        <name>Active Nodes</name>
        <description>Nodes that are up and running</description>'''% (settings.ORGANIZATION, settings.ORGANIZATION, settings.MEDIA_URL, settings.MEDIA_URL)
        for n in Node.objects.filter(status = 'a'):
            data = data + ''' 
                <Placemark>
                    <description></description>
                    <name>''' + n.name + '''</name>
                            <styleUrl>#activeNodeStyle</styleUrl>
                    <LookAt>
                        <longitude>''' + n.lng +  '''</longitude>
                        <latitude>''' + n.lat + '''</latitude>
                        <range>540.68</range>
                        <tilt>0</tilt>
                        <heading>3</heading>
                    </LookAt>
                    <Point>
                        <coordinates>''' + n.lng + ',' + n.lat + '''</coordinates>
                    </Point>
                </Placemark>  
            ''' 
    return HttpResponse(data)

=======
>>>>>>> 822644ee
def report_abuse(request, node_id, email):
    '''
    Checks if a node with specified id and email exist
    if yes sends an email to the administrators to report the abuse
    if not it returns a 404 http status code
    '''
    # retrieve object or return 404 error
    node = get_object_or_404(Node, pk=node_id)
    if(node.email != email and node.email2 != email and node.email3 != email):
        raise Http404
    
    try:
<<<<<<< HEAD
        from settings import NODESHOT_SITE as SITE
=======
        from settings import NODESHOT_SITE
>>>>>>> 822644ee
    except ImportError:
        raise ImproperlyConfigured('NODESHOT_SITE is not defined in your settings.py. See settings.example.py for reference.')
    
    context = {
        'email': email,
        'node': node,
<<<<<<< HEAD
        'site': SITE
    }
    notify_admins(node, 'email_notifications/report_abuse_subject.txt', 'email_notifications/report_abuse_body.txt', context)
    
    return HttpResponse('reported')
=======
        'site': NODESHOT_SITE
    }
    notify_admins(node, 'email_notifications/report_abuse_subject.txt', 'email_notifications/report_abuse_body.txt', context)
    
    return HttpResponse('reported')
    
def purge_expired(request):
    '''
    Purge all the nodes that have not been confirmed older than settings.NODESHOT_ACTIVATION_DAYS.
    This view might be called with a cron so the purging would be done automatically.
    '''
    # select unconfirmed nodes which are older than NODESHOT_ACTIVATION_DAYS
    nodes = Node.objects.filter(status='u', added__lt=datetime.now() - timedelta(days=NODESHOT_ACTIVATION_DAYS))
    # if any old unconfirmed node is found
    if len(nodes)>0:
        # prepare empty list that will contain the purged nodes
        response = ''
        # loop over nodes
        for node in nodes:
            response += '%s<br />' % node.name
            node.delete()
        response = 'The following nodes have been purged:<br /><br />' + response
    else:
        response = 'There are no old nodes to purge.'
        
    return HttpResponse(response)
>>>>>>> 822644ee
<|MERGE_RESOLUTION|>--- conflicted
+++ resolved
@@ -18,9 +18,7 @@
 import settings
 from settings import DEBUG
 from django.core.exceptions import ObjectDoesNotExist
-<<<<<<< HEAD
 #from forms import *
-=======
 from datetime import datetime, timedelta
 
 # retrieve map center or set default if not specified
@@ -38,18 +36,7 @@
     from settings import NODESHOT_ACTIVATION_DAYS
 except ImportError:
     NODESHOT_ACTIVATION_DAYS = 7
->>>>>>> 822644ee
-
-# retrieve map center or set default if not specified
-try:
-    from settings import NODESHOT_GMAP_CENTER
-except ImportError:
-    # default value is Rome - why? Because the developers of Nodeshot are based in Rome ;-)
-    NODESHOT_GMAP_CENTER = {
-        'lat': '41.90636538970964',
-        'lng': '12.509307861328125'
-    }
-NODESHOT_GMAP_CENTER['is_default'] = 'true'
+
 
 def index(request):
     max_radios = range(1,10)
@@ -270,7 +257,6 @@
         response = 'node has been already confirmed'
     return HttpResponse(response)
 
-<<<<<<< HEAD
 def generate_kml(request):
     bbox = request.GET.get('BBOX', None)
     data = ''
@@ -352,8 +338,6 @@
             ''' 
     return HttpResponse(data)
 
-=======
->>>>>>> 822644ee
 def report_abuse(request, node_id, email):
     '''
     Checks if a node with specified id and email exist
@@ -366,24 +350,13 @@
         raise Http404
     
     try:
-<<<<<<< HEAD
-        from settings import NODESHOT_SITE as SITE
-=======
         from settings import NODESHOT_SITE
->>>>>>> 822644ee
     except ImportError:
         raise ImproperlyConfigured('NODESHOT_SITE is not defined in your settings.py. See settings.example.py for reference.')
     
     context = {
         'email': email,
         'node': node,
-<<<<<<< HEAD
-        'site': SITE
-    }
-    notify_admins(node, 'email_notifications/report_abuse_subject.txt', 'email_notifications/report_abuse_body.txt', context)
-    
-    return HttpResponse('reported')
-=======
         'site': NODESHOT_SITE
     }
     notify_admins(node, 'email_notifications/report_abuse_subject.txt', 'email_notifications/report_abuse_body.txt', context)
@@ -409,5 +382,4 @@
     else:
         response = 'There are no old nodes to purge.'
         
-    return HttpResponse(response)
->>>>>>> 822644ee
+    return HttpResponse(response)