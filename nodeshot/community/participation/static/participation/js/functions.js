var markerToRemove
var csrftoken = $.cookie('csrftoken');
//console.log(csrftoken)
var nodeSlug;
var latlngToInsert
var colors={"provinciawifi":"blue","rome":"green","pisa":"red","viterbo":"yellow"}

//Marker manual insert on map
function onMapClick(e) {
	//alert(e.latlng);
	if (markerToRemove) {
		map.removeLayer(markerToRemove);
	}
	
	markerLocation = e.latlng
	markerLocationtoString = e.latlng.toString();
	marker = new L.Marker(markerLocation);
	markerToRemove=marker
	var popupelem= document.createElement('div');
	popupelem.innerHTML+='Is position correct ?<br>';
	popupelem.innerHTML+='<a class=\'confirm_marker\' onclick=markerConfirm(markerLocation)>Confirm</a>&nbsp;';
	popupelem.innerHTML+='<a class=\'remove_marker\' onclick=markerDelete(marker)>Delete</a>';
	
	map
		
		.addLayer(marker);
	popup
		.setLatLng(e.latlng)
		.setContent(popupelem)
		.openOn(map);
	
}

//Marker delete
function markerDelete(marker) {
	map.removeLayer(marker);
	map.closePopup();	
}

//Marker confirm
function markerConfirm(marker) {
	openInsertDiv(marker);
	map.closePopup();
}

//Layers load
function loadLayers(layers) {
	var allLayers= []
	for (i in layers)
		{
		var color=colors[layers[i].slug];
		clusterClass=layers[i].slug;
		//alert(layers[i].name );
		var newCluster = createCluster(clusterClass)
		var newClusterNodes=   getData(window.__BASEURL__+'api/v1/layers/'+layers[i].slug+'/geojson/');
		var newClusterLayer=loadNodes(newClusterNodes,color)	;
		newCluster.addLayer(newClusterLayer);
		map.addLayer(newCluster);
		var newClusterKey=layers[i].name;
		overlaymaps[newClusterKey]=newCluster;
		allLayers[i]=newCluster;
		}
	return allLayers;

}

//create cluster group
function  createCluster(clusterClass) {
var newCluster=
new L.MarkerClusterGroup(
		{
		iconCreateFunction: function (cluster) {
				return L.divIcon({
					html: cluster.getChildCount(),
					className: clusterClass,
					iconSize: L.point(30, 30) });
					},
		spiderfyOnMaxZoom: true, showCoverageOnHover: true, zoomToBoundsOnClick: true
			}
			);
return newCluster;	
}

//Load layer nodes
function loadNodes(newClusterNodes,color){

	var layer=
	L.geoJson(newClusterNodes, {
		
	onEachFeature: function (feature, layer) {
		var nodeSlug=feature.properties.slug;
		//nodeAddress=feature.properties.address;
		layer.on('click', function (e) {
			$("#valori").html('test');
			populateNodeDiv(feature.properties.slug,1);
			this.bindPopup(nodeDiv);
			populateRating(nodeSlug,nodeDiv,nodeRatingAVG)
				});
		//console.log(nodeSlug);
		},
	pointToLayer: function (feature, latlng) {
				return L.circleMarker(latlng, {
					radius: 8,
					fillColor: color,
					color: color,
					weight: 1,
					opacity: 1,
					fillOpacity: 0.8
				});
			}
		
	});
	return layer;	
}

<<<<<<< HEAD
//Delete all layers from map
function clearLayers()  {
            for (x in mapLayers) {
		//alert (x);
		mapLayers[x].clearLayers();
	    }
        }
=======
////Create div that will display nodes'info
//function createNodeDiv(nodeSlug) {
//		nodeDiv = document.createElement('div');
//		nodeDiv.id=nodeSlug;
//		populateNodeDiv (nodeSlug);
////
//}

function populateNodeDiv(nodeSlug) {
	
	nodeDiv = document.createElement('div');
	nodeDiv.id=nodeSlug;
	node=   getData(window.__BASEURL__+'api/v1/nodes/'+nodeSlug+'/participation/');
	nodeName=node.name;
	nodeRatingCount=node.participation.rating_count;
	nodeRatingAVG=node.participation.rating_avg;
	nodeLikes=node.participation.likes;
	nodeDislikes=node.participation.dislikes;
	nodeVoteCount=nodeLikes+nodeDislikes;
	nodeComments=node.participation.comment_count;
	//alert(node.name)
	$(nodeDiv).append('<b>'+nodeName+'</b><br>');
	if (nodeRatingCount==0) {
		$(nodeDiv).append('Not rated yet<br>');
	}
	else {
	$(nodeDiv).append('Rated:'+node.participation.rating_avg+'<br> by '+node.participation.rating_count+' people<br>');
	}
>>>>>>> f1b546f8
	
//show layer properties	
function showLayerProperties()  {
for (var x in mapLayers) {
		//alert (x);
		var layergroups=[]
	//layergroups=	mapLayers[x].getLayers();
	//console.log(layergroups)
	mapLayers[x].eachLayer(function (layer) {
    alert(layer.id)
});
	}
}


//Info on node to be displayed on popup
function populateNodeDiv(nodeSlug,create) {
	var create_me=create
	if (create_me ==1) {
		nodeDiv = document.createElement('div');
		nodeDiv.id=nodeSlug;	
	}
	
	node=   getData(window.__BASEURL__+'api/v1/nodes/'+nodeSlug+'/participation/');
	nodeName=node.name;
	nodeAddress=node.address;
	nodeRatingCount=node.participation.rating_count;
	nodeRatingAVG=node.participation.rating_avg;
	nodeLikes=node.participation.likes;
	nodeDislikes=node.participation.dislikes;
	nodeVoteCount=nodeLikes+nodeDislikes;
	nodeComments=node.participation.comment_count;
	
	$(nodeDiv).append('<strong>'+nodeName+'</strong><br>');
	$(nodeDiv).append(nodeAddress+'<br>');
	$(nodeDiv).append('<strong>Rating:</strong><br>');
	$(nodeDiv).append('<div id="star"></div>');
	
	$(nodeDiv).append('<strong>Votes:</strong><br>');
	$(nodeDiv).append('In favour: <strong>'+nodeLikes+'</strong><br>');
	$(nodeDiv).append('Against: <strong>'+nodeDislikes+'</strong><br>');
	
	var like=1
	var dislike=-1
	$(nodeDiv).append('<button class="vote" onclick=postVote(\''+nodeSlug+'\',\''+like+'\')>In favour</button>');
	$(nodeDiv).append('<button class="vote" onclick=postVote(\''+nodeSlug+'\',\''+dislike+'\')>Against</button><br>');
	
	$(nodeDiv).append('<strong>Comments:</strong><br>');
	$(nodeDiv).append('<a onclick=showComments("'+nodeSlug+'");>comments: '+ node.participation.comment_count+'</a><br>');

	populateRating(nodeSlug,nodeRatingAVG)
	return(nodeDiv,nodeRatingAVG)

}

//Create a list with layers' slug and name
function getLayerList(layers) {
	layerList=[];
	for(var i=0;i<layers.length;i++){
		layerList[i]={}
		var obj = layers[i];
		for(var key in obj){
			var attrName = key;
			var attrValue = obj[key];
			if (key=='id' || key== 'name' ) {
				layerList[i][key]=attrValue;
			}	    
		}
	}
	var options = $("#layerSelect");	
	$.each(layerList, function(obj,city) {
		options.append($("<option />").val(city.id).text(city.name));
		});
}

//function to catch and display PoI coordinates
function openInsertDiv(latlng){

	latlngToString = latlng.toString();
	var arrayLatLng=latlngToString.split(",");
	var lat=arrayLatLng[0].slice(7);
	var lng=arrayLatLng[1].slice(0,-1);
	latlngToInsert='POINT('+lng+' '+lat+')';
	//alert (latlng)
	var address=   getData('http://nominatim.openstreetmap.org/reverse?format=json&lat='+lat+'&lon='+lng+'&zoom=18&addressdetails=1');
	//console.log(address);
	
	$("#valori").html('');
	htmlText='<strong>Insert node details</strong><br>';
	htmlText+='<div class="label" >Layer</div>';
	htmlText+='<select id="layerSelect" class="select">';
	htmlText+='</select>';
	htmlText+='<div class="label" >Name</div>';
	htmlText+='<input class="input" id="nodeToInsertName">';
	htmlText+='<div class="label" >Address</div>';
	htmlText+='<textarea class="valore" id="nodeToInsertAddress"></textarea>';
    	htmlText+='<div class="label" >Lat</div>';    
	htmlText+='<div class="valore" id="nodeToInsertLat"></div>';
	htmlText+='<div class="label" >Lng</div>';
	htmlText+='<div class="valore" id="nodeToInsertLng"></div>';
	htmlText+='<button onclick=insertNode(nodeSlug,latlngToInsert);>Insert node</button>';
	var nodeInsertDiv = $("<div>", {id: "nodeInsertDiv"});
	
	$(nodeInsertDiv).append(htmlText);
	$("#valori").append(nodeInsertDiv);
	$("#nodeToInsertLng").html(lng);
	$("#nodeToInsertLat").html(lat);
	$("#nodeToInsertAddress").val(address.display_name);
	getLayerList(layers);
	
        }
	
function insertNode(nodeSlug,lngLatInsert){
	//alert('latlng: '+ lngLatInsert )
	var nodeToInsert={}
	nodeToInsert["layer"]="1";
	nodeToInsert["name"]=$("#nodeToInsertName").val();
	nodeToInsert["slug"]=convertToSlug($("#nodeToInsertName").val())
	nodeToInsert["address"]=$("#nodeToInsertAddress").val();
	nodeToInsert["coords"]=lngLatInsert;
	console.log (nodeToInsert);
	postNode(nodeSlug,nodeToInsert);
}
//Show_comments
function showComments(nodeSlug) {

	$("#valori").html('');
	var commentsDiv = $("<div>", {id: "comments"});
	var node=nodeSlug
	url=window.__BASEURL__+'api/v1/nodes/'+node+'/comments/?format=json';
	comments=   getData(url);
	//console.log(comments);
	htmlText='<strong>'+node+'</strong><br>';
	htmlText+='<div id="comment" >';
	for (var i = 0; i < comments.length; i++) { 
		var comment=comments[i].text;
		var username=comments[i].username;
		var added=comments[i].added;
		htmlText+='<div  class="comment_div">';
		htmlText+='<span class="comment_user">'+username+'</span>';	
		htmlText+='<div class="comment_text">';
		htmlText+=escapeHtml(comment);
		htmlText+='</div>';
		htmlText+='<span class="comment_date">'+added+'</span>';	
		htmlText+='</div>';
		}
	
	htmlText+='</div><div id="pagingControls"></div>'
	
	$(commentsDiv).html(htmlText);
	pager = new Imtech.Pager();
	
	htmlText='<hr>Add your:<br>';
	htmlText+='<textarea id="commentText"></textarea><br>';
	htmlText+='<button onclick=postComment("'+node+'");>Add comment</button>';
	$(commentsDiv).append(htmlText);
	$("#valori").append(commentsDiv);
	$(document).ready(function() {
	pager.paragraphsPerPage = 5; // set amount elements per page
	pager.pagingContainer = $('#comment'); // set of main container
	pager.paragraphs = $('div.comment_div', pager.pagingContainer); // set of required containers
	pager.showPage(1);
	});
	
}


	

function escapeHtml(unsafe) {
    return unsafe
         .replace(/&/g, "&amp;")
         .replace(/</g, "&lt;")
         .replace(/>/g, "&gt;")
         .replace(/"/g, "&quot;")
         .replace(/'/g, "&#039;");
 }



function csrfSafeMethod(method) {
    // these HTTP methods do not require CSRF protection
    return (/^(GET|HEAD|OPTIONS|TRACE)$/.test(method));
}


function sameOrigin(url) {
    // test that a given url is a same-origin URL
    // url could be relative or scheme relative or absolute
    var host = document.location.host; // host + port
    var protocol = document.location.protocol;
    var sr_origin = '//' + host;
    var origin = protocol + sr_origin;
    // Allow absolute or scheme relative URLs to same origin
    return (url == origin || url.slice(0, origin.length + 1) == origin + '/') ||
        (url == sr_origin || url.slice(0, sr_origin.length + 1) == sr_origin + '/') ||
        // or any other URL that isn't scheme relative or absolute i.e relative.
        !(/^(\/\/|http:|https:).*/.test(url));
}


//Ajax check
    
 $(function() {
	
    $.ajaxSetup({
	beforeSend: function(xhr, settings) {
        if (!csrfSafeMethod(settings.type) && sameOrigin(settings.url)) {
            // Send the token to same-origin, relative URLs only.
            // Send the token only if the method warrants CSRF protection
            // Using the CSRFToken value acquired earlier
            xhr.setRequestHeader("X-CSRFToken", csrftoken);
        }
    },
        error: function(jqXHR, exception) {
            if (jqXHR.status === 0) {
                alert('Not connect.\n Verify Network.');
            } else if (jqXHR.status == 404) {
                alert('Requested page not found. [404]');
            } else if (jqXHR.status == 500) {
                alert('Internal Server Error [500].');
            } else if (exception === 'parsererror') {
                alert('Requested JSON parse failed.');
            } else if (exception === 'timeout') {
                alert('Time out error.');
            } else if (exception === 'abort') {
                alert('Ajax request aborted.');
            } else {
                alert('Uncaught Error.\n' + jqXHR.responseText);
            }
        }
    });
});
  
 //Get Data in async way, so that it can return an object to a variable
function getData(url) {
var data;
    $.ajax({
        async: false, //thats the trick
        url: url,
        dataType: 'json',
        success: function(response){
        data = response;
        }
        
    });
    //alert(data);
    return data;
}


//post a comment
function postComment(nodeSlug) {
comment=$("#commentText").val();
    $.ajax({
        type: "POST",
        url: window.__BASEURL__+'api/v1/nodes/'+nodeSlug+'/comments/',
	data: { "text": comment},
        dataType: 'json',
        success: function(response){	
	var nodeDiv=  $("#" + nodeSlug);
	$(nodeDiv).html('')
        populateNodeDiv (nodeSlug,0);
	populateRating(nodeSlug,nodeDiv,nodeRatingAVG)
	showComments(nodeSlug)
        }
        
    });
}

//post a vote
function postVote(nodeSlug,vote) {
    $.ajax({
        type: "POST",
        url: 'http://localhost:8000/api/v1/nodes/'+nodeSlug+'/votes/',
	data: { "vote": vote},
        dataType: 'json',
        success: function(response){	
	var nodeDiv=  $("#" + nodeSlug);
	$(nodeDiv).html('')
        populateNodeDiv (nodeSlug,0);
	populateRating(nodeSlug,nodeDiv,nodeRatingAVG)
        }
        
    });
}

//post a rating
function postRating(nodeSlug,rating) {
	var ok=confirm("Add rating" + rating + " for this node?");
	if (ok==true)
	{
		$.ajax({
	    type: "POST",
	    url: 'http://localhost:8000/api/v1/nodes/'+nodeSlug+'/ratings/',
	    data: { "value": rating},
	    dataType: 'json',
	    success: function(response){	
			var nodeDiv=  $("#" + nodeSlug);
			$(nodeDiv).html('')
			populateNodeDiv (nodeSlug,0);
			populateRating(nodeSlug,nodeDiv,nodeRatingAVG)
			alert("Your rating has been added!");
			}
	    
	});
	}

}



function populateRating(nodeSlug,nodeDiv,nodeRatingAVG) {
	
	x=$(nodeDiv).find('#star');
	$(x).raty(  {
			score: nodeRatingAVG,
			number:10,
			path: $.myproject.STATIC_URL+'participation/js/vendor/images',
			 click: function(score) {
				postRating(nodeSlug,score );
			}
			
		}
		  );
	 };
	 
//post a node
function postNode(nodeSlug,node_json) {
	console.log (node_json)
    $.ajax({
        type: "POST",
        url: 'http://localhost:8000/api/v1/nodes/',
	data: node_json,
        dataType: 'json',
        success: function(response){
	clearLayers();
	map.removeControl(mapControl)
	mapLayers=loadLayers(layers);
	mapControl=L.control.layers(baseMaps,overlaymaps).addTo(map);
	//L.control.layers(baseMaps,overlaymaps).addTo(map);
        }
        
    });
}

//login
function login() {
user=$("#user").val();
var password=$("#password").val();
    $.ajax({
        type: "POST",
        url: window.__BASEURL__+"api/v1/account/login/",
	data: { "username": user, "password": password },
        dataType: 'json',
        success: function(response){
        showLogout(user);
        }
    });
}

//logout
function logout() {
    $.ajax({
        type: "POST",
        url: window.__BASEURL__+"api/v1/account/logout/",
        dataType: 'json',
        success: function(response){
	showLogin();
        }
        
    });
}

function showLogin() {
	$('#userForm').html('');
	var login_html='<input id="user" class="span2" type="text" placeholder="Email">'
	login_html+='<input id="password" class="span2" type="password"placeholder="Password">'
        login_html+=' <button id="loginButton" type="button" onclick=login() class="btn">Sign in</button>'
	$('#userForm').append(login_html)
}

function showLogout(user) {
	$('#userForm').html('');
	var logout_html='<font color="#FFFFFF">Hi ' + user + ' </font>'
	logout_html+='<button id="logoutButton" type="button" onclick=logout() class="btn">Sign out</button>'
	$('#userForm').append(logout_html)
	
}

// Load #loading layers
// Assuming that the div or any other HTML element has the ID = loading and it contains the necessary loading image.

$('#loading').hide(); //initially hide the loading icon
 
        $('#loading').ajaxStart(function(){
            $(this).show();
            //console.log('shown');
        });
        $("#loading").ajaxStop(function(){
            $(this).hide();
            //  console.log('hidden');
        });
	
function convertToSlug(Text)
{
    return Text
        .toLowerCase()
        .replace(/[^\w ]+/g,'')
        .replace(/ +/g,'-')
        ;
}<|MERGE_RESOLUTION|>--- conflicted
+++ resolved
@@ -113,7 +113,7 @@
 	return layer;	
 }
 
-<<<<<<< HEAD
+
 //Delete all layers from map
 function clearLayers()  {
             for (x in mapLayers) {
@@ -121,36 +121,7 @@
 		mapLayers[x].clearLayers();
 	    }
         }
-=======
-////Create div that will display nodes'info
-//function createNodeDiv(nodeSlug) {
-//		nodeDiv = document.createElement('div');
-//		nodeDiv.id=nodeSlug;
-//		populateNodeDiv (nodeSlug);
-////
-//}
-
-function populateNodeDiv(nodeSlug) {
-	
-	nodeDiv = document.createElement('div');
-	nodeDiv.id=nodeSlug;
-	node=   getData(window.__BASEURL__+'api/v1/nodes/'+nodeSlug+'/participation/');
-	nodeName=node.name;
-	nodeRatingCount=node.participation.rating_count;
-	nodeRatingAVG=node.participation.rating_avg;
-	nodeLikes=node.participation.likes;
-	nodeDislikes=node.participation.dislikes;
-	nodeVoteCount=nodeLikes+nodeDislikes;
-	nodeComments=node.participation.comment_count;
-	//alert(node.name)
-	$(nodeDiv).append('<b>'+nodeName+'</b><br>');
-	if (nodeRatingCount==0) {
-		$(nodeDiv).append('Not rated yet<br>');
-	}
-	else {
-	$(nodeDiv).append('Rated:'+node.participation.rating_avg+'<br> by '+node.participation.rating_count+' people<br>');
-	}
->>>>>>> f1b546f8
+
 	
 //show layer properties	
 function showLayerProperties()  {
