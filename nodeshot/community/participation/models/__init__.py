# this app is dependant on "nodes"
from django.conf import settings
if 'nodeshot.core.nodes' not in settings.INSTALLED_APPS:
    from nodeshot.core.base.exceptions import DependencyError
    raise DependencyError('nodeshot.community.participation depends on nodeshot.core.nodes, which should be in settings.INSTALLED_APPS')


from comment import Comment
from vote import Vote
from rating import Rating

from node_participation_settings import NodeParticipationSettings
from node_rating_count import NodeRatingCount
from django.core.exceptions import ObjectDoesNotExist

__all__ = [
    'NodeRatingCount',
    'Comment',
    'Vote',
    'Rating',
    'NodeParticipationSettings',
]


### ------ Layers Operations ------ ###


if 'nodeshot.core.layers' in settings.INSTALLED_APPS:
    from layer_participation_settings import LayerParticipationSettings
    
    __all__ += ['LayerParticipationSettings']
<<<<<<< HEAD
    
    from nodeshot.core.layers.models import Layer
    
    @property
    def _layer_participation_settings(self):
        """
        Return layer_participation_settings record
        or create it if it does not exist
        
        usage:
        layer = Layer.objects.get(pk=1)
        layer.participation_settings
        """
        try:
            return self.layer_participation_settings
        except ObjectDoesNotExist:
            layer_participation_settings = LayerParticipationSettings(layer=self)
            layer_participation_settings.save()
            return layer_participation_settings
    
    Layer.participation_settings = _layer_participation_settings


### ------ Add methods to Node Model ------ ###


from nodeshot.core.nodes.models import Node

@property
def _node_rating_count(self):
    """
    Return node_rating_count record
    or create it if it does not exist
    
    usage:
    node = Node.objects.get(pk=1)
    node.rating_count
    """
    try:
        return self.noderatingcount
    except ObjectDoesNotExist:
        node_rating_count = NodeRatingCount(node=self)
        node_rating_count.save()
        return node_rating_count

Node.rating_count = _node_rating_count

@property
def _node_participation_settings(self):
    """
    Return node_participation_settings record
    or create it if it does not exist
    
    usage:
    node = Node.objects.get(pk=1)
    node.participation_settings
    """
    try:
        return self.node_participation_settings
    except ObjectDoesNotExist:
        node_participation_settings = NodeParticipationSettings(node=self)
        node_participation_settings.save()
        return node_participation_settings

Node.participation_settings = _node_participation_settings
=======


### SIGNALS ###

from django.dispatch import receiver
from django.db.models.signals import post_save
from nodeshot.core.nodes.models import Node

@receiver(post_save, sender=Node)
def create_node_rating_counts(sender, **kwargs):
    """ create node rating count """
    created = kwargs['created']
    node = kwargs['instance']
    if created:
        # create node_rating_count 
        node_rating_count = NodeRatingCount(node=node)
        node_rating_count.save()
>>>>>>> 3f3dbeb7
<|MERGE_RESOLUTION|>--- conflicted
+++ resolved
@@ -29,7 +29,6 @@
     from layer_participation_settings import LayerParticipationSettings
     
     __all__ += ['LayerParticipationSettings']
-<<<<<<< HEAD
     
     from nodeshot.core.layers.models import Layer
     
@@ -95,10 +94,10 @@
         return node_participation_settings
 
 Node.participation_settings = _node_participation_settings
-=======
 
 
 ### SIGNALS ###
+
 
 from django.dispatch import receiver
 from django.db.models.signals import post_save
@@ -112,5 +111,4 @@
     if created:
         # create node_rating_count 
         node_rating_count = NodeRatingCount(node=node)
-        node_rating_count.save()
->>>>>>> 3f3dbeb7
+        node_rating_count.save()