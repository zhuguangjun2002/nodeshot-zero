--- conflicted
+++ resolved
@@ -9,11 +9,7 @@
 from .base import UpdateCountsMixin
 
 
-<<<<<<< HEAD
 class Rating(UpdateCountsMixin, BaseDate):
-=======
-class Rating(BaseDate):
->>>>>>> 3f3dbeb7
     """
     Rating model
     """
@@ -24,25 +20,6 @@
     user = models.ForeignKey(User)
     value = models.IntegerField(_('rating value'), choices=RATING_CHOICES)
     
-<<<<<<< HEAD
-=======
-    #Custom save
-    def save(self, *args, **kwargs):
-        super(Rating,self).save(*args, **kwargs)
-        # If not exists, inserts node in participation_node_counts
-        is_participated(self.node.id)
-        #Counts node's ratings
-        node= self.node
-        rating_count = node.rating_set.count()
-        rating_avg = node.rating_set.aggregate(rate=Avg('value'))
-        rating_float = rating_avg['rate']
-        #Updates participation_node_counts
-        noderatingcount = node.noderatingcount
-        noderatingcount.rating_avg = rating_float
-        noderatingcount.rating_count = rating_count
-        noderatingcount.save()
-    
->>>>>>> 3f3dbeb7
     class Meta:
         app_label = 'participation'
     
