from django.db import models
from django.contrib.auth.models import User
from django.utils.translation import ugettext_lazy as _

from nodeshot.core.base.models import BaseDate
from nodeshot.core.nodes.models import Node

from .base import UpdateCountsMixin


class Vote(UpdateCountsMixin, BaseDate):
    """
    Vote model
    Like or dislike feature
    """
    
    VOTING_CHOICES = (
        (1, 'Like'),
        (-1, 'Dislike'),
    )
    
    node = models.ForeignKey(Node)
    user = models.ForeignKey(User)
    # TODO: this should also be called "value" instead of "vote"
    vote = models.IntegerField(choices=VOTING_CHOICES)
    
    class Meta:
        app_label = 'participation'
    
    def __unicode__(self):
        return self.node.name
<<<<<<< HEAD
    
    def update_count(self):
        """ updates likes and dislikes count """
        node_rating_count = self.node.rating_count
        node_rating_count.likes = self.node.vote_set.filter(vote=1).count()
        node_rating_count.dislikes = self.node.vote_set.filter(vote=-1).count()
        node_rating_count.save()
=======
    #Custom save
    def save(self, *args, **kwargs):
        super(Vote,self).save(*args, **kwargs)
        # If not exists, inserts node in participation_node_counts
        is_participated(self.node.id)
        #Counts node's votes
        node = self.node
        likes = node.vote_set.filter(vote=1).count()
        dislikes = node.vote_set.filter(vote=-1).count()
        #Updates participation_node_counts
        noderatingcount = node.noderatingcount
        noderatingcount.likes = likes
        noderatingcount.dislikes = dislikes
        noderatingcount.save()
    
    class Meta:
        app_label = 'participation'
>>>>>>> 3f3dbeb7
<|MERGE_RESOLUTION|>--- conflicted
+++ resolved
@@ -29,30 +29,10 @@
     
     def __unicode__(self):
         return self.node.name
-<<<<<<< HEAD
     
     def update_count(self):
         """ updates likes and dislikes count """
         node_rating_count = self.node.rating_count
         node_rating_count.likes = self.node.vote_set.filter(vote=1).count()
         node_rating_count.dislikes = self.node.vote_set.filter(vote=-1).count()
-        node_rating_count.save()
-=======
-    #Custom save
-    def save(self, *args, **kwargs):
-        super(Vote,self).save(*args, **kwargs)
-        # If not exists, inserts node in participation_node_counts
-        is_participated(self.node.id)
-        #Counts node's votes
-        node = self.node
-        likes = node.vote_set.filter(vote=1).count()
-        dislikes = node.vote_set.filter(vote=-1).count()
-        #Updates participation_node_counts
-        noderatingcount = node.noderatingcount
-        noderatingcount.likes = likes
-        noderatingcount.dislikes = dislikes
-        noderatingcount.save()
-    
-    class Meta:
-        app_label = 'participation'
->>>>>>> 3f3dbeb7
+        node_rating_count.save()